package syncthing

import (
	"bytes"
	"fmt"
	"io/ioutil"
	"net"
	"os"
	"os/exec"
	"path"
	"path/filepath"
	"runtime"
	"strconv"
	"strings"
	"text/template"

<<<<<<< HEAD
	log "github.com/sirupsen/logrus"
=======
	"github.com/okteto/cnd/storage"
>>>>>>> 572ccba0
)

var (
	configTemplate = template.Must(template.New("syncthingConfig").Parse(configXML))
)

const (
	certFile   = "cert.pem"
	keyFile    = "key.pem"
	configFile = "config.xml"
	portFile   = ".port"
	logFile    = "syncthing.log"

	// DefaultRemoteDeviceID remote syncthing ID
	DefaultRemoteDeviceID = "ATOPHFJ-VPVLDFY-QVZDCF2-OQQ7IOW-OG4DIXF-OA7RWU3-ZYA4S22-SI4XVAU"

	// DefaultFileWatcherDelay how much to wait before starting a sync after a file change
	DefaultFileWatcherDelay = 5
)

// Syncthing represents the local syncthing process.
type Syncthing struct {
	cmd              *exec.Cmd
	binPath          string
	Home             string
	Name             string
	Namespace        string
	LocalPath        string
	RemoteAddress    string
	RemoteDeviceID   string
	APIKey           string
	FileWatcherDelay int
	GUIAddress       string
	ListenAddress    string
}

// NewSyncthing constructs a new Syncthing.
func NewSyncthing(name, namespace, localPath string) (*Syncthing, error) {

	remotePort, err := getAvailablePort()
	if err != nil {
		return nil, err
	}

	guiPort, err := getAvailablePort()
	if err != nil {
		return nil, err
	}

	listenPort, err := getAvailablePort()
	if err != nil {
		return nil, err
	}

	s := &Syncthing{
		APIKey:           "cnd",
		binPath:          "syncthing",
		Name:             name,
		Namespace:        namespace,
		Home:             path.Join(os.Getenv("HOME"), ".cnd", namespace, name),
		LocalPath:        localPath,
		RemoteAddress:    fmt.Sprintf("tcp://localhost:%d", remotePort),
		RemoteDeviceID:   DefaultRemoteDeviceID,
		FileWatcherDelay: DefaultFileWatcherDelay,
		GUIAddress:       fmt.Sprintf("127.0.0.1:%d", guiPort),
		ListenAddress:    fmt.Sprintf("0.0.0.0:%d", listenPort),
	}

	if err := s.initConfig(); err != nil {
		return nil, err
	}

	return s, nil
}

// Normally, syscall.Kill would be good enough. Unfortunately, that's not
// supported in windows. While this isn't tested on windows it at least gets
// past the compiler.
func (s *Syncthing) cleanupDaemon(pidPath string) error {
	// Deal with Windows conditions by bailing
	if runtime.GOOS == "windows" {
		return nil
	}

	if _, err := os.Stat(pidPath); err != nil {
		if os.IsNotExist(err) {
			return nil
		}

		return err
	}

	content, err := ioutil.ReadFile(pidPath) // nolint: gosec
	if err != nil {
		return err
	}

	pid, pidErr := strconv.Atoi(string(content))
	if pidErr != nil {
		return pidErr
	}

	proc := os.Process{Pid: pid}

	if err := proc.Signal(os.Interrupt); err != nil {
		if strings.Contains(err.Error(), "process already finished") {
			return nil
		}

		return err
	}

	defer proc.Wait() // nolint: errcheck

	return nil
}

func (s *Syncthing) initConfig() error {
	os.MkdirAll(s.Home, 0700)

	buf := new(bytes.Buffer)
	if err := configTemplate.Execute(buf, s); err != nil {
		return err
	}

	if err := ioutil.WriteFile(path.Join(s.Home, configFile), buf.Bytes(), 0700); err != nil {
		return err
	}

	if err := ioutil.WriteFile(path.Join(s.Home, certFile), cert, 0700); err != nil {
		return err
	}

	if err := ioutil.WriteFile(path.Join(s.Home, keyFile), key, 0700); err != nil {
		return err
	}

	return nil
}

func getAvailablePort() (int, error) {
	address, err := net.ResolveTCPAddr("tcp", "localhost:0")
	if err != nil {
		return 0, err
	}

	listener, err := net.ListenTCP("tcp", address)
	if err != nil {
		return 0, err
	}

	defer listener.Close()
	return listener.Addr().(*net.TCPAddr).Port, nil

}

// Run starts up a local syncthing process to serve files from.
func (s *Syncthing) Run() error {
	err := storage.Insert(s.Namespace, s.Name, s.LocalPath, s.GUIAddress)
	if err != nil {
		return err
	}

	pidPath := filepath.Join(s.Home, "syncthing.pid")

	if err := s.cleanupDaemon(pidPath); err != nil {
		return err
	}

	cmdArgs := []string{
		"-home", s.Home,
		"-no-browser",
		"-verbose",
		"-logfile", path.Join(s.Home, logFile),
	}

	s.cmd = exec.Command(s.binPath, cmdArgs...) //nolint: gas, gosec
	s.cmd.Env = append(os.Environ(), "STNOUPGRADE=1")

	if err := s.cmd.Start(); err != nil {
		return err
	}

	if s.cmd.Process == nil {
		return nil
	}

	if err := ioutil.WriteFile(
		pidPath,
		[]byte(strconv.Itoa(s.cmd.Process.Pid)),
		0600); err != nil {
		return err
	}

	log.Infof("Syncthing running on http://%s and tcp://%s", s.GUIAddress, s.ListenAddress)
	return nil
}

// Stop halts the background process and cleans up.
func (s *Syncthing) Stop() error {
	storage.Delete(s.Namespace, s.Name)
	pidPath := filepath.Join(s.Home, "syncthing.pid")

	if err := s.cleanupDaemon(pidPath); err != nil {
		return err
	}

	return nil
}<|MERGE_RESOLUTION|>--- conflicted
+++ resolved
@@ -14,11 +14,8 @@
 	"strings"
 	"text/template"
 
-<<<<<<< HEAD
+	"github.com/okteto/cnd/storage"
 	log "github.com/sirupsen/logrus"
-=======
-	"github.com/okteto/cnd/storage"
->>>>>>> 572ccba0
 )
 
 var (
